# TODO: 
# add training script with a pretrained // not pretrained VICReg
from pathlib import Path
import argparse
import os
import sys
import numpy as np

import wandb
import torch
import torch.nn.functional as F
from torch import nn, optim
import torchvision.datasets as datasets

import augmentations as aug

from resnet import simple_resnet, resnet50, resnet34


def get_arguments():
    parser = argparse.ArgumentParser(description="Pretrain a resnet model with VICReg", add_help=False)

    parser.add_argument("--run_name", type=str, default="VICReg-classification")

    # Checkpoints saving
<<<<<<< HEAD
    parser.add_argument("--checkpoint", type=str, default="models/resnet_1.pth")
    parser.add_argument("--weights", type=str, default="no-freeze", choices=["freeze", "no-freeze"])
=======
    parser.add_argument("--checkpoint", type=str, default="models/resnet_49.pth")
>>>>>>> 2a6d607a
    parser.add_argument("--save-every", type=int, default=5, help="")

    # Model
    # parser.add_argument("--arch", type=str, default="resnet50",
    #                     help='Architecture of the backbone encoder network')
    parser.add_argument("--mlp", default="256-256-256", # for ImageNetdefault="8192-8192-8192",
                        help='Size and number of layers of the MLP expander head')

    # Optim
    parser.add_argument("--epochs", type=int, default=50,
                        help='Number of epochs')
    parser.add_argument("--batch-size", type=int, default=512,
                        help='Effective batch size (per worker batch size is [batch-size] / world-size)')
    parser.add_argument("--learning_rate", type=float, default=1e-3, help="Default learning rate when using a standard optimizer")
    parser.add_argument("--base-lr", type=float, default=0.2,
                        help='Base learning rate, effective learning after warmup is [base-lr] * [batch-size] / 256')
    parser.add_argument("--wd", type=float, default=1e-6,
                        help='Weight decay')

    # Loss
    parser.add_argument("--sim-coeff", type=float, default=25.0,
                        help='Invariance regularization loss coefficient')
    parser.add_argument("--std-coeff", type=float, default=25.0,
                        help='Variance regularization loss coefficient')
    parser.add_argument("--cov-coeff", type=float, default=1.0,
                        help='Covariance regularization loss coefficient')

    # Running
    parser.add_argument('--device', default='cuda',
                        help='device to use for training / testing')
    args = parser.parse_args()
    return args


def main(args):
    torch.backends.cudnn.benchmark = True
    print(args)
    gpu = torch.device(args.device)

    if not os.path.exists("models/"):
        os.makedirs('models/')


    transforms = aug.TestTransform()

    train_dataset = datasets.MNIST(root='./data', train=True, download=True, transform=transforms)
    test_dataset = datasets.MNIST(root='./data', train=False, download=True, transform=transforms)
    
    print("Train Set length: ", len(train_dataset))
    print("Test Set length: ", len(test_dataset))
    train_loader = torch.utils.data.DataLoader(train_dataset, batch_size=args.batch_size)
    test_loader = torch.utils.data.DataLoader(test_dataset, batch_size=args.batch_size)
    
    with wandb.init(project="Simple-VICReg", name=args.run_name, config=args):
        backbone, embedding = simple_resnet()
        state_dict = torch.load(args.checkpoint, map_location="cpu")
        missing_keys, unexpected_keys = backbone.load_state_dict(state_dict, strict=False)
        assert missing_keys == [] and unexpected_keys == []

        head = nn.Linear(embedding, 1000)
        head.weight.data.normal_(mean=0.0, std=0.01)
        head.bias.data.zero_()
        model = nn.Sequential(backbone, head)
        model.cuda(gpu)

    if args.weights == "freeze":
        backbone.requires_grad_(False)
        head.requires_grad_(True)

        wandb.watch(model)
        print(model)
        
        criterion = nn.CrossEntropyLoss().cuda(gpu)
        optimizer = optim.SGD(model.parameters(), lr=args.learning_rate)    
        start_epoch = 1

        for epoch in range(start_epoch, args.epochs):
            overall_loss = []
            for step, (images, target) in enumerate(train_loader, start=epoch * len(train_loader)):

                images = images.cuda(gpu, non_blocking=True)
                optimizer.zero_grad()
                prediction = model.forward(images)
                loss = criterion(prediction, target.cuda(gpu, non_blocking=True))
                loss.backward()
                optimizer.step()
                overall_loss.append(loss.item())
                # these include the weights!

            print("Epoch: {} -- Loss: {:.4f}".format(epoch, np.mean(overall_loss)))
            wandb.log({"Epoch": epoch,
                       "Train loss": np.mean(overall_loss)})



if __name__ == "__main__":
    args = get_arguments()
    main(args)<|MERGE_RESOLUTION|>--- conflicted
+++ resolved
@@ -23,12 +23,8 @@
     parser.add_argument("--run_name", type=str, default="VICReg-classification")
 
     # Checkpoints saving
-<<<<<<< HEAD
     parser.add_argument("--checkpoint", type=str, default="models/resnet_1.pth")
     parser.add_argument("--weights", type=str, default="no-freeze", choices=["freeze", "no-freeze"])
-=======
-    parser.add_argument("--checkpoint", type=str, default="models/resnet_49.pth")
->>>>>>> 2a6d607a
     parser.add_argument("--save-every", type=int, default=5, help="")
 
     # Model
